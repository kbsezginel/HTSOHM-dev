#!/usr/bin/env python3
from datetime import datetime
import os

import click
import yaml
import RASPA2

import htsohm
from htsohm.files import load_config_file
from htsohm.htsohm import worker_run_loop

@click.group()
def hts():
    pass

@hts.command()
@click.argument('config_path',type=click.Path())
def start(config_path):
    config = load_config_file(config_path)
    htsohm_dir = os.path.dirname(os.path.dirname(htsohm.__file__))
    run_id = datetime.now().isoformat()
    config['run_id'] = run_id
    config['raspa2_dir'] = os.path.dirname(RASPA2.__file__)
    config['htsohm_dir'] = htsohm_dir
    
    run_dir = os.path.join(htsohm_dir, run_id)
<<<<<<< HEAD
    if not os.path.isdir(run_dir):
        os.mkdir(run_dir)
=======
    os.makedirs(run_dir, exist_ok=True)
>>>>>>> a1fc4c22
    config_file = os.path.join(run_dir, 'run_parameters.yaml')
    with open(config_file, 'w') as file:
        yaml.dump(config, file, default_flow_style=False)
    print('Run created with id: %s' % run_id)

@hts.command()
@click.argument('run_id')
def launch_worker(run_id):
    htsohm._init(run_id)
    worker_run_loop(run_id)

if __name__ == '__main__':
    hts()<|MERGE_RESOLUTION|>--- conflicted
+++ resolved
@@ -25,12 +25,7 @@
     config['htsohm_dir'] = htsohm_dir
     
     run_dir = os.path.join(htsohm_dir, run_id)
-<<<<<<< HEAD
-    if not os.path.isdir(run_dir):
-        os.mkdir(run_dir)
-=======
     os.makedirs(run_dir, exist_ok=True)
->>>>>>> a1fc4c22
     config_file = os.path.join(run_dir, 'run_parameters.yaml')
     with open(config_file, 'w') as file:
         yaml.dump(config, file, default_flow_style=False)
